--- conflicted
+++ resolved
@@ -75,13 +75,8 @@
             <div>
               <h4 class="font-semibold mb-4">Support</h4>
               <ul class="space-y-2 text-gray-400">
-<<<<<<< HEAD
-                <li><a href="#" class="hover:text-white">Contact Us</a></li>
-                <li><a href="/documentation" class="hover:text-white">Documentation</a></li>
-=======
                 <li><a href="/contact" class="hover:text-white">Contact Us</a></li>
                 <li><a href="#" class="hover:text-white">Documentation</a></li>
->>>>>>> 118a6be2
               </ul>
             </div>
 
