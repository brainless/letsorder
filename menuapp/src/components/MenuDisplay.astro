--- conflicted
+++ resolved
@@ -141,305 +141,6 @@
   </div>
 </div>
 
-<<<<<<< HEAD
-<script>
-  // Menu Display functionality
-  class MenuDisplay {
-    private searchInput: HTMLInputElement | null;
-    private menuSections: NodeListOf<Element>;
-    private menuItems: NodeListOf<Element>;
-    private searchResultsSummary: HTMLElement | null;
-    private noSearchResults: HTMLElement | null;
-    private searchDebounceTimer: number = 0;
-
-    constructor() {
-      this.searchInput = document.getElementById('menu-search') as HTMLInputElement;
-      this.menuSections = document.querySelectorAll('.menu-section');
-      this.menuItems = document.querySelectorAll('.menu-item-wrapper');
-      this.searchResultsSummary = document.getElementById('search-results-summary');
-      this.noSearchResults = document.getElementById('no-search-results');
-      
-      this.initializeSearch();
-      this.initializeKeyboardNavigation();
-    }
-
-    private initializeSearch(): void {
-      if (!this.searchInput) return;
-
-      this.searchInput.addEventListener('input', (e) => {
-        const target = e.target as HTMLInputElement;
-        clearTimeout(this.searchDebounceTimer);
-        
-        this.searchDebounceTimer = window.setTimeout(() => {
-          this.performSearch(target.value.toLowerCase().trim());
-        }, 150);
-      });
-
-      // Clear search on escape
-      this.searchInput.addEventListener('keydown', (e) => {
-        if (e.key === 'Escape') {
-          e.preventDefault();
-          this.clearSearch();
-        }
-      });
-    }
-
-    private performSearch(query: string): void {
-      if (!query) {
-        this.clearSearch();
-        return;
-      }
-
-      let visibleSections = 0;
-      let totalVisibleItems = 0;
-
-      this.menuSections.forEach(section => {
-        const items = section.querySelectorAll('.menu-item-wrapper');
-        let visibleItemsInSection = 0;
-
-        items.forEach(item => {
-          const name = item.getAttribute('data-item-name') || '';
-          const description = item.getAttribute('data-item-description') || '';
-          
-          const matches = name.includes(query) || description.includes(query);
-          
-          if (matches) {
-            (item as HTMLElement).style.display = '';
-            visibleItemsInSection++;
-            totalVisibleItems++;
-            this.highlightSearchTerm(item, query);
-          } else {
-            (item as HTMLElement).style.display = 'none';
-            this.clearHighlight(item);
-          }
-        });
-
-        // Show/hide section based on whether it has visible items
-        if (visibleItemsInSection > 0) {
-          (section as HTMLElement).style.display = '';
-          visibleSections++;
-        } else {
-          (section as HTMLElement).style.display = 'none';
-        }
-      });
-
-      // Show/hide no results message
-      if (this.noSearchResults) {
-        this.noSearchResults.style.display = totalVisibleItems === 0 ? 'block' : 'none';
-      }
-
-      // Update screen reader summary
-      this.updateSearchResultsSummary(totalVisibleItems, query);
-    }
-
-    private clearSearch(): void {
-      if (this.searchInput) {
-        this.searchInput.value = '';
-      }
-
-      // Show all sections and items
-      this.menuSections.forEach(section => {
-        (section as HTMLElement).style.display = '';
-      });
-
-      this.menuItems.forEach(item => {
-        (item as HTMLElement).style.display = '';
-        this.clearHighlight(item);
-      });
-
-      // Hide no results message
-      if (this.noSearchResults) {
-        this.noSearchResults.style.display = 'none';
-      }
-
-      // Clear search results summary
-      if (this.searchResultsSummary) {
-        this.searchResultsSummary.textContent = '';
-      }
-    }
-
-    private highlightSearchTerm(item: Element, query: string): void {
-      const nameElement = item.querySelector('h3');
-      const descElement = item.querySelector('p');
-
-      if (nameElement) {
-        this.addHighlightToElement(nameElement, query);
-      }
-      if (descElement) {
-        this.addHighlightToElement(descElement, query);
-      }
-    }
-
-    private clearHighlight(item: Element): void {
-      const nameElement = item.querySelector('h3');
-      const descElement = item.querySelector('p');
-
-      if (nameElement) {
-        this.clearHighlightFromElement(nameElement);
-      }
-      if (descElement) {
-        this.clearHighlightFromElement(descElement);
-      }
-    }
-
-    private addHighlightToElement(element: Element, query: string): void {
-      if (!query) return;
-      
-      const originalText = element.getAttribute('data-original-text') || element.textContent || '';
-      if (!element.getAttribute('data-original-text')) {
-        element.setAttribute('data-original-text', originalText);
-      }
-      
-      // Clear existing content
-      element.innerHTML = '';
-      
-      // Create safe highlighted content using DOM manipulation
-      const regex = new RegExp(`(${this.escapeRegExp(query)})`, 'gi');
-      const parts = originalText.split(regex);
-      
-      parts.forEach((part, index) => {
-        if (part.toLowerCase() === query.toLowerCase()) {
-          // Create highlight element for matching text
-          const mark = document.createElement('mark');
-          mark.className = 'bg-yellow-200 px-1 rounded';
-          mark.textContent = part;
-          element.appendChild(mark);
-        } else {
-          // Add plain text node for non-matching text
-          const textNode = document.createTextNode(part);
-          element.appendChild(textNode);
-        }
-      });
-    }
-
-    private clearHighlightFromElement(element: Element): void {
-      const originalText = element.getAttribute('data-original-text');
-      if (originalText) {
-        element.textContent = originalText;
-      }
-    }
-
-    private escapeRegExp(string: string): string {
-      return string.replace(/[.*+?^${}()|[\]\\]/g, '\\$&');
-    }
-
-    private updateSearchResultsSummary(count: number, query: string): void {
-      if (!this.searchResultsSummary) return;
-
-      if (count === 0) {
-        this.searchResultsSummary.textContent = `No results found for "${query}"`;
-      } else {
-        this.searchResultsSummary.textContent = `Found ${count} item${count === 1 ? '' : 's'} matching "${query}"`;
-      }
-    }
-
-    private initializeKeyboardNavigation(): void {
-      // Add keyboard navigation for menu items
-      const menuButtons = document.querySelectorAll('.menu-item-wrapper button');
-      
-      menuButtons.forEach((button, index) => {
-        button.addEventListener('keydown', (e) => {
-          const event = e as KeyboardEvent;
-          
-          switch (event.key) {
-            case 'ArrowDown':
-              e.preventDefault();
-              this.focusNextButton(index, menuButtons);
-              break;
-            case 'ArrowUp':
-              e.preventDefault();
-              this.focusPrevButton(index, menuButtons);
-              break;
-            case 'Home':
-              e.preventDefault();
-              (menuButtons[0] as HTMLElement)?.focus();
-              break;
-            case 'End':
-              e.preventDefault();
-              (menuButtons[menuButtons.length - 1] as HTMLElement)?.focus();
-              break;
-          }
-        });
-      });
-    }
-
-    private focusNextButton(currentIndex: number, buttons: NodeListOf<Element>): void {
-      const visibleButtons = Array.from(buttons).filter(btn => 
-        (btn as HTMLElement).offsetParent !== null
-      );
-      const currentVisibleIndex = visibleButtons.indexOf(buttons[currentIndex]);
-      const nextIndex = (currentVisibleIndex + 1) % visibleButtons.length;
-      (visibleButtons[nextIndex] as HTMLElement).focus();
-    }
-
-    private focusPrevButton(currentIndex: number, buttons: NodeListOf<Element>): void {
-      const visibleButtons = Array.from(buttons).filter(btn => 
-        (btn as HTMLElement).offsetParent !== null
-      );
-      const currentVisibleIndex = visibleButtons.indexOf(buttons[currentIndex]);
-      const prevIndex = currentVisibleIndex === 0 ? visibleButtons.length - 1 : currentVisibleIndex - 1;
-      (visibleButtons[prevIndex] as HTMLElement).focus();
-    }
-
-    // Public method to handle loading state
-    public showLoading(): void {
-      const loading = document.getElementById('menu-loading');
-      const sections = document.getElementById('menu-sections');
-      const error = document.getElementById('menu-error');
-      
-      if (loading) loading.style.display = 'block';
-      if (sections) sections.style.display = 'none';
-      if (error) error.style.display = 'none';
-    }
-
-    // Public method to handle error state
-    public showError(message?: string): void {
-      const loading = document.getElementById('menu-loading');
-      const sections = document.getElementById('menu-sections');
-      const error = document.getElementById('menu-error');
-      const errorMessage = document.getElementById('error-message');
-      
-      if (loading) loading.style.display = 'none';
-      if (sections) sections.style.display = 'none';
-      if (error) error.style.display = 'block';
-      if (errorMessage && message) errorMessage.textContent = message;
-    }
-
-    // Public method to show menu content
-    public showMenu(): void {
-      const loading = document.getElementById('menu-loading');
-      const sections = document.getElementById('menu-sections');
-      const error = document.getElementById('menu-error');
-      const empty = document.getElementById('menu-empty');
-      
-      if (loading) loading.style.display = 'none';
-      if (error) error.style.display = 'none';
-      
-      // Check if menu has any sections
-      const hasSections = this.menuSections.length > 0;
-      
-      if (hasSections) {
-        if (sections) sections.style.display = 'block';
-        if (empty) empty.style.display = 'none';
-      } else {
-        if (sections) sections.style.display = 'none';
-        if (empty) empty.style.display = 'block';
-      }
-    }
-  }
-
-  // Initialize when DOM is ready
-  document.addEventListener('DOMContentLoaded', () => {
-    new MenuDisplay();
-  });
-
-  // Export for external use
-  if (typeof window !== 'undefined') {
-    (window as any).MenuDisplay = MenuDisplay;
-  }
-</script>
-=======
->>>>>>> cc8b4ba7
 
 <style>
   /* Ensure proper focus styles for accessibility */
